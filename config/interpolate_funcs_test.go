package config

import (
	"fmt"
	"io/ioutil"
	"os"
	"reflect"
	"testing"

	"github.com/hashicorp/hil"
	"github.com/hashicorp/hil/ast"
)

func TestInterpolateFuncZipMap(t *testing.T) {
	testFunction(t, testFunctionConfig{
		Cases: []testFunctionCase{
			{
				`${zipmap(var.list, var.list2)}`,
				map[string]interface{}{
					"Hello": "bar",
					"World": "baz",
				},
				false,
			},
			{
				`${zipmap(var.list, var.nonstrings)}`,
				map[string]interface{}{
					"Hello": []interface{}{"bar", "baz"},
					"World": []interface{}{"boo", "foo"},
				},
				false,
			},
			{
				`${zipmap(var.nonstrings, var.list2)}`,
				nil,
				true,
			},
			{
				`${zipmap(var.list, var.differentlengthlist)}`,
				nil,
				true,
			},
		},
		Vars: map[string]ast.Variable{
			"var.list": {
				Type: ast.TypeList,
				Value: []ast.Variable{
					{
						Type:  ast.TypeString,
						Value: "Hello",
					},
					{
						Type:  ast.TypeString,
						Value: "World",
					},
				},
			},
			"var.list2": {
				Type: ast.TypeList,
				Value: []ast.Variable{
					{
						Type:  ast.TypeString,
						Value: "bar",
					},
					{
						Type:  ast.TypeString,
						Value: "baz",
					},
				},
			},
			"var.differentlengthlist": {
				Type: ast.TypeList,
				Value: []ast.Variable{
					{
						Type:  ast.TypeString,
						Value: "bar",
					},
					{
						Type:  ast.TypeString,
						Value: "baz",
					},
					{
						Type:  ast.TypeString,
						Value: "boo",
					},
				},
			},
			"var.nonstrings": {
				Type: ast.TypeList,
				Value: []ast.Variable{
					{
						Type: ast.TypeList,
						Value: []ast.Variable{
							{
								Type:  ast.TypeString,
								Value: "bar",
							},
							{
								Type:  ast.TypeString,
								Value: "baz",
							},
						},
					},
					{
						Type: ast.TypeList,
						Value: []ast.Variable{
							{
								Type:  ast.TypeString,
								Value: "boo",
							},
							{
								Type:  ast.TypeString,
								Value: "foo",
							},
						},
					},
				},
			},
		},
	})
}

func TestInterpolateFuncList(t *testing.T) {
	testFunction(t, testFunctionConfig{
		Cases: []testFunctionCase{
			// empty input returns empty list
			{
				`${list()}`,
				[]interface{}{},
				false,
			},

			// single input returns list of length 1
			{
				`${list("hello")}`,
				[]interface{}{"hello"},
				false,
			},

			// two inputs returns list of length 2
			{
				`${list("hello", "world")}`,
				[]interface{}{"hello", "world"},
				false,
			},

			// not a string input gives error
			{
				`${list("hello", 42)}`,
				nil,
				true,
			},

			// list of lists
			{
				`${list("${var.list}", "${var.list2}")}`,
				[]interface{}{[]interface{}{"Hello", "World"}, []interface{}{"bar", "baz"}},
				false,
			},

			// list of maps
			{
				`${list("${var.map}", "${var.map2}")}`,
				[]interface{}{map[string]interface{}{"key": "bar"}, map[string]interface{}{"key2": "baz"}},
				false,
			},

			// error on a heterogeneous list
			{
				`${list("first", "${var.list}")}`,
				nil,
				true,
			},
		},
		Vars: map[string]ast.Variable{
			"var.list": {
				Type: ast.TypeList,
				Value: []ast.Variable{
					{
						Type:  ast.TypeString,
						Value: "Hello",
					},
					{
						Type:  ast.TypeString,
						Value: "World",
					},
				},
			},
			"var.list2": {
				Type: ast.TypeList,
				Value: []ast.Variable{
					{
						Type:  ast.TypeString,
						Value: "bar",
					},
					{
						Type:  ast.TypeString,
						Value: "baz",
					},
				},
			},

			"var.map": {
				Type: ast.TypeMap,
				Value: map[string]ast.Variable{
					"key": {
						Type:  ast.TypeString,
						Value: "bar",
					},
				},
			},
			"var.map2": {
				Type: ast.TypeMap,
				Value: map[string]ast.Variable{
					"key2": {
						Type:  ast.TypeString,
						Value: "baz",
					},
				},
			},
		},
	})
}

func TestInterpolateFuncMax(t *testing.T) {
	testFunction(t, testFunctionConfig{
		Cases: []testFunctionCase{
			{
				`${max()}`,
				nil,
				true,
			},

			{
				`${max("")}`,
				nil,
				true,
			},

			{
				`${max(-1, 0, 1)}`,
				"1",
				false,
			},

			{
				`${max(1, 0, -1)}`,
				"1",
				false,
			},

			{
				`${max(-1, -2)}`,
				"-1",
				false,
			},

			{
				`${max(-1)}`,
				"-1",
				false,
			},
		},
	})
}

func TestInterpolateFuncMin(t *testing.T) {
	testFunction(t, testFunctionConfig{
		Cases: []testFunctionCase{
			{
				`${min()}`,
				nil,
				true,
			},

			{
				`${min("")}`,
				nil,
				true,
			},

			{
				`${min(-1, 0, 1)}`,
				"-1",
				false,
			},

			{
				`${min(1, 0, -1)}`,
				"-1",
				false,
			},

			{
				`${min(-1, -2)}`,
				"-2",
				false,
			},

			{
				`${min(-1)}`,
				"-1",
				false,
			},
		},
	})
}

func TestInterpolateFuncFloor(t *testing.T) {
	testFunction(t, testFunctionConfig{
		Cases: []testFunctionCase{
			{
				`${floor()}`,
				nil,
				true,
			},

			{
				`${floor("")}`,
				nil,
				true,
			},

			{
				`${floor("-1.3")}`, // there appears to be a AST bug where the parsed argument ends up being -1 without the "s
				"-2",
				false,
			},

			{
				`${floor(1.7)}`,
				"1",
				false,
			},
		},
	})
}

func TestInterpolateFuncCeil(t *testing.T) {
	testFunction(t, testFunctionConfig{
		Cases: []testFunctionCase{
			{
				`${ceil()}`,
				nil,
				true,
			},

			{
				`${ceil("")}`,
				nil,
				true,
			},

			{
				`${ceil(-1.8)}`,
				"-1",
				false,
			},

			{
				`${ceil(1.2)}`,
				"2",
				false,
			},
		},
	})
}

func TestInterpolateFuncMap(t *testing.T) {
	testFunction(t, testFunctionConfig{
		Cases: []testFunctionCase{
			// empty input returns empty map
			{
				`${map()}`,
				map[string]interface{}{},
				false,
			},

			// odd args is error
			{
				`${map("odd")}`,
				nil,
				true,
			},

			// two args returns map w/ one k/v
			{
				`${map("hello", "world")}`,
				map[string]interface{}{"hello": "world"},
				false,
			},

			// four args get two k/v
			{
				`${map("hello", "world", "what's", "up?")}`,
				map[string]interface{}{"hello": "world", "what's": "up?"},
				false,
			},

			// map of lists is okay
			{
				`${map("hello", list("world"), "what's", list("up?"))}`,
				map[string]interface{}{
					"hello":  []interface{}{"world"},
					"what's": []interface{}{"up?"},
				},
				false,
			},

			// map of maps is okay
			{
				`${map("hello", map("there", "world"), "what's", map("really", "up?"))}`,
				map[string]interface{}{
					"hello":  map[string]interface{}{"there": "world"},
					"what's": map[string]interface{}{"really": "up?"},
				},
				false,
			},

			// keys have to be strings
			{
				`${map(list("listkey"), "val")}`,
				nil,
				true,
			},

			// types have to match
			{
				`${map("some", "strings", "also", list("lists"))}`,
				nil,
				true,
			},

			// duplicate keys are an error
			{
				`${map("key", "val", "key", "again")}`,
				nil,
				true,
			},
		},
	})
}

func TestInterpolateFuncCompact(t *testing.T) {
	testFunction(t, testFunctionConfig{
		Cases: []testFunctionCase{
			// empty string within array
			{
				`${compact(split(",", "a,,b"))}`,
				[]interface{}{"a", "b"},
				false,
			},

			// empty string at the end of array
			{
				`${compact(split(",", "a,b,"))}`,
				[]interface{}{"a", "b"},
				false,
			},

			// single empty string
			{
				`${compact(split(",", ""))}`,
				[]interface{}{},
				false,
			},

			// errrors on list of lists
			{
				`${compact(list(list("a"), list("b")))}`,
				nil,
				true,
			},
		},
	})
}

func TestInterpolateFuncCidrHost(t *testing.T) {
	testFunction(t, testFunctionConfig{
		Cases: []testFunctionCase{
			{
				`${cidrhost("192.168.1.0/24", 5)}`,
				"192.168.1.5",
				false,
			},
			{
				`${cidrhost("192.168.1.0/30", 255)}`,
				nil,
				true, // 255 doesn't fit in two bits
			},
			{
				`${cidrhost("not-a-cidr", 6)}`,
				nil,
				true, // not a valid CIDR mask
			},
			{
				`${cidrhost("10.256.0.0/8", 6)}`,
				nil,
				true, // can't have an octet >255
			},
		},
	})
}

func TestInterpolateFuncCidrNetmask(t *testing.T) {
	testFunction(t, testFunctionConfig{
		Cases: []testFunctionCase{
			{
				`${cidrnetmask("192.168.1.0/24")}`,
				"255.255.255.0",
				false,
			},
			{
				`${cidrnetmask("192.168.1.0/32")}`,
				"255.255.255.255",
				false,
			},
			{
				`${cidrnetmask("0.0.0.0/0")}`,
				"0.0.0.0",
				false,
			},
			{
				// This doesn't really make sense for IPv6 networks
				// but it ought to do something sensible anyway.
				`${cidrnetmask("1::/64")}`,
				"ffff:ffff:ffff:ffff::",
				false,
			},
			{
				`${cidrnetmask("not-a-cidr")}`,
				nil,
				true, // not a valid CIDR mask
			},
			{
				`${cidrnetmask("10.256.0.0/8")}`,
				nil,
				true, // can't have an octet >255
			},
		},
	})
}

func TestInterpolateFuncCidrSubnet(t *testing.T) {
	testFunction(t, testFunctionConfig{
		Cases: []testFunctionCase{
			{
				`${cidrsubnet("192.168.2.0/20", 4, 6)}`,
				"192.168.6.0/24",
				false,
			},
			{
				`${cidrsubnet("fe80::/48", 16, 6)}`,
				"fe80:0:0:6::/64",
				false,
			},
			{
				// IPv4 address encoded in IPv6 syntax gets normalized
				`${cidrsubnet("::ffff:192.168.0.0/112", 8, 6)}`,
				"192.168.6.0/24",
				false,
			},
			{
				`${cidrsubnet("192.168.0.0/30", 4, 6)}`,
				nil,
				true, // not enough bits left
			},
			{
				`${cidrsubnet("192.168.0.0/16", 2, 16)}`,
				nil,
				true, // can't encode 16 in 2 bits
			},
			{
				`${cidrsubnet("not-a-cidr", 4, 6)}`,
				nil,
				true, // not a valid CIDR mask
			},
			{
				`${cidrsubnet("10.256.0.0/8", 4, 6)}`,
				nil,
				true, // can't have an octet >255
			},
		},
	})
}

func TestInterpolateFuncCoalesce(t *testing.T) {
	testFunction(t, testFunctionConfig{
		Cases: []testFunctionCase{
			{
				`${coalesce("first", "second", "third")}`,
				"first",
				false,
			},
			{
				`${coalesce("", "second", "third")}`,
				"second",
				false,
			},
			{
				`${coalesce("", "", "")}`,
				"",
				false,
			},
			{
				`${coalesce("foo")}`,
				nil,
				true,
			},
		},
	})
}

func TestInterpolateFuncConcat(t *testing.T) {
	testFunction(t, testFunctionConfig{
		Cases: []testFunctionCase{
			// String + list
			// no longer supported, now returns an error
			{
				`${concat("a", split(",", "b,c"))}`,
				nil,
				true,
			},

			// List + string
			// no longer supported, now returns an error
			{
				`${concat(split(",", "a,b"), "c")}`,
				nil,
				true,
			},

			// Single list
			{
				`${concat(split(",", ",foo,"))}`,
				[]interface{}{"", "foo", ""},
				false,
			},
			{
				`${concat(split(",", "a,b,c"))}`,
				[]interface{}{"a", "b", "c"},
				false,
			},

			// Two lists
			{
				`${concat(split(",", "a,b,c"), split(",", "d,e"))}`,
				[]interface{}{"a", "b", "c", "d", "e"},
				false,
			},
			// Two lists with different separators
			{
				`${concat(split(",", "a,b,c"), split(" ", "d e"))}`,
				[]interface{}{"a", "b", "c", "d", "e"},
				false,
			},

			// More lists
			{
				`${concat(split(",", "a,b"), split(",", "c,d"), split(",", "e,f"), split(",", "0,1"))}`,
				[]interface{}{"a", "b", "c", "d", "e", "f", "0", "1"},
				false,
			},

			// list vars
			{
				`${concat("${var.list}", "${var.list}")}`,
				[]interface{}{"a", "b", "a", "b"},
				false,
			},
			// lists of lists
			{
				`${concat("${var.lists}", "${var.lists}")}`,
				[]interface{}{[]interface{}{"c", "d"}, []interface{}{"c", "d"}},
				false,
			},

			// lists of maps
			{
				`${concat("${var.maps}", "${var.maps}")}`,
				[]interface{}{map[string]interface{}{"key1": "a", "key2": "b"}, map[string]interface{}{"key1": "a", "key2": "b"}},
				false,
			},

			// multiple strings
			// no longer supported, now returns an error
			{
				`${concat("string1", "string2")}`,
				nil,
				true,
			},

			// mismatched types
			{
				`${concat("${var.lists}", "${var.maps}")}`,
				nil,
				true,
			},
		},
		Vars: map[string]ast.Variable{
			"var.list": {
				Type: ast.TypeList,
				Value: []ast.Variable{
					{
						Type:  ast.TypeString,
						Value: "a",
					},
					{
						Type:  ast.TypeString,
						Value: "b",
					},
				},
			},
			"var.lists": {
				Type: ast.TypeList,
				Value: []ast.Variable{
					{
						Type: ast.TypeList,
						Value: []ast.Variable{
							{
								Type:  ast.TypeString,
								Value: "c",
							},
							{
								Type:  ast.TypeString,
								Value: "d",
							},
						},
					},
				},
			},
			"var.maps": {
				Type: ast.TypeList,
				Value: []ast.Variable{
					{
						Type: ast.TypeMap,
						Value: map[string]ast.Variable{
							"key1": {
								Type:  ast.TypeString,
								Value: "a",
							},
							"key2": {
								Type:  ast.TypeString,
								Value: "b",
							},
						},
					},
				},
			},
		},
	})
}

func TestInterpolateFuncMerge(t *testing.T) {
	testFunction(t, testFunctionConfig{
		Cases: []testFunctionCase{
			// basic merge
			{
				`${merge(map("a", "b"), map("c", "d"))}`,
				map[string]interface{}{"a": "b", "c": "d"},
				false,
			},

			// merge with conflicts is ok, last in wins.
			{
				`${merge(map("a", "b", "c", "X"), map("c", "d"))}`,
				map[string]interface{}{"a": "b", "c": "d"},
				false,
			},

			// merge variadic
			{
				`${merge(map("a", "b"), map("c", "d"), map("e", "f"))}`,
				map[string]interface{}{"a": "b", "c": "d", "e": "f"},
				false,
			},

			// merge with variables
			{
				`${merge(var.maps[0], map("c", "d"))}`,
				map[string]interface{}{"key1": "a", "key2": "b", "c": "d"},
				false,
			},

			// only accept maps
			{
				`${merge(map("a", "b"), list("c", "d"))}`,
				nil,
				true,
			},

			// merge maps of maps
			{
				`${merge(map("a", var.maps[0]), map("b", var.maps[1]))}`,
				map[string]interface{}{
					"b": map[string]interface{}{"key3": "d", "key4": "c"},
					"a": map[string]interface{}{"key1": "a", "key2": "b"},
				},
				false,
			},
			// merge maps of lists
			{
				`${merge(map("a", list("b")), map("c", list("d", "e")))}`,
				map[string]interface{}{"a": []interface{}{"b"}, "c": []interface{}{"d", "e"}},
				false,
			},
			// merge map of various kinds
			{
				`${merge(map("a", var.maps[0]), map("b", list("c", "d")))}`,
				map[string]interface{}{"a": map[string]interface{}{"key1": "a", "key2": "b"}, "b": []interface{}{"c", "d"}},
				false,
			},
		},
		Vars: map[string]ast.Variable{
			"var.maps": {
				Type: ast.TypeList,
				Value: []ast.Variable{
					{
						Type: ast.TypeMap,
						Value: map[string]ast.Variable{
							"key1": {
								Type:  ast.TypeString,
								Value: "a",
							},
							"key2": {
								Type:  ast.TypeString,
								Value: "b",
							},
						},
					},
					{
						Type: ast.TypeMap,
						Value: map[string]ast.Variable{
							"key3": {
								Type:  ast.TypeString,
								Value: "d",
							},
							"key4": {
								Type:  ast.TypeString,
								Value: "c",
							},
						},
					},
				},
			},
		},
	})

}

func TestInterpolateFuncDistinct(t *testing.T) {
	testFunction(t, testFunctionConfig{
		Cases: []testFunctionCase{
			// 3 duplicates
			{
				`${distinct(concat(split(",", "user1,user2,user3"), split(",", "user1,user2,user3")))}`,
				[]interface{}{"user1", "user2", "user3"},
				false,
			},
			// 1 duplicate
			{
				`${distinct(concat(split(",", "user1,user2,user3"), split(",", "user1,user4")))}`,
				[]interface{}{"user1", "user2", "user3", "user4"},
				false,
			},
			// too many args
			{
				`${distinct(concat(split(",", "user1,user2,user3"), split(",", "user1,user4")), "foo")}`,
				nil,
				true,
			},
			// non-flat list is an error
			{
				`${distinct(list(list("a"), list("a")))}`,
				nil,
				true,
			},
		},
	})
}

func TestInterpolateFuncFile(t *testing.T) {
	tf, err := ioutil.TempFile("", "tf")
	if err != nil {
		t.Fatalf("err: %s", err)
	}
	path := tf.Name()
	tf.Write([]byte("foo"))
	tf.Close()
	defer os.Remove(path)

	testFunction(t, testFunctionConfig{
		Cases: []testFunctionCase{
			{
				fmt.Sprintf(`${file("%s")}`, path),
				"foo",
				false,
			},

			// Invalid path
			{
				`${file("/i/dont/exist")}`,
				nil,
				true,
			},

			// Too many args
			{
				`${file("foo", "bar")}`,
				nil,
				true,
			},
		},
	})
}

func TestInterpolateFuncFormat(t *testing.T) {
	testFunction(t, testFunctionConfig{
		Cases: []testFunctionCase{
			{
				`${format("hello")}`,
				"hello",
				false,
			},

			{
				`${format("hello %s", "world")}`,
				"hello world",
				false,
			},

			{
				`${format("hello %d", 42)}`,
				"hello 42",
				false,
			},

			{
				`${format("hello %05d", 42)}`,
				"hello 00042",
				false,
			},

			{
				`${format("hello %05d", 12345)}`,
				"hello 12345",
				false,
			},
		},
	})
}

func TestInterpolateFuncFormatList(t *testing.T) {
	testFunction(t, testFunctionConfig{
		Cases: []testFunctionCase{
			// formatlist requires at least one list
			{
				`${formatlist("hello")}`,
				nil,
				true,
			},
			{
				`${formatlist("hello %s", "world")}`,
				nil,
				true,
			},
			// formatlist applies to each list element in turn
			{
				`${formatlist("<%s>", split(",", "A,B"))}`,
				[]interface{}{"<A>", "<B>"},
				false,
			},
			// formatlist repeats scalar elements
			{
				`${join(", ", formatlist("%s=%s", "x", split(",", "A,B,C")))}`,
				"x=A, x=B, x=C",
				false,
			},
			// Multiple lists are walked in parallel
			{
				`${join(", ", formatlist("%s=%s", split(",", "A,B,C"), split(",", "1,2,3")))}`,
				"A=1, B=2, C=3",
				false,
			},
			// Mismatched list lengths generate an error
			{
				`${formatlist("%s=%2s", split(",", "A,B,C,D"), split(",", "1,2,3"))}`,
				nil,
				true,
			},
			// Works with lists of length 1 [GH-2240]
			{
				`${formatlist("%s.id", split(",", "demo-rest-elb"))}`,
				[]interface{}{"demo-rest-elb.id"},
				false,
			},
			// Works with empty lists [GH-7607]
			{
				`${formatlist("%s", var.emptylist)}`,
				[]interface{}{},
				false,
			},
		},
		Vars: map[string]ast.Variable{
			"var.emptylist": {
				Type:  ast.TypeList,
				Value: []ast.Variable{},
			},
		},
	})
}

func TestInterpolateFuncIndex(t *testing.T) {
	testFunction(t, testFunctionConfig{
		Vars: map[string]ast.Variable{
			"var.list1": interfaceToVariableSwallowError([]string{"notfoo", "stillnotfoo", "bar"}),
			"var.list2": interfaceToVariableSwallowError([]string{"foo"}),
			"var.list3": interfaceToVariableSwallowError([]string{"foo", "spam", "bar", "eggs"}),
		},
		Cases: []testFunctionCase{
			{
				`${index("test", "")}`,
				nil,
				true,
			},

			{
				`${index(var.list1, "foo")}`,
				nil,
				true,
			},

			{
				`${index(var.list2, "foo")}`,
				"0",
				false,
			},

			{
				`${index(var.list3, "bar")}`,
				"2",
				false,
			},
		},
	})
}

func TestInterpolateFuncJoin(t *testing.T) {
	testFunction(t, testFunctionConfig{
		Vars: map[string]ast.Variable{
			"var.a_list":        interfaceToVariableSwallowError([]string{"foo"}),
			"var.a_longer_list": interfaceToVariableSwallowError([]string{"foo", "bar", "baz"}),
			"var.list_of_lists": interfaceToVariableSwallowError([]interface{}{[]string{"foo"}, []string{"bar"}, []string{"baz"}}),
		},
		Cases: []testFunctionCase{
			{
				`${join(",")}`,
				nil,
				true,
			},

			{
				`${join(",", var.a_list)}`,
				"foo",
				false,
			},

			{
				`${join(".", var.a_longer_list)}`,
				"foo.bar.baz",
				false,
			},

			{
				`${join(".", var.list_of_lists)}`,
				nil,
				true,
			},
			{
				`${join(".", list(list("nested")))}`,
				nil,
				true,
			},
		},
	})
}

<<<<<<< HEAD
func TestInterpolateFuncGzip(t *testing.T) {
	testFunction(t, testFunctionConfig{
		Cases: []testFunctionCase{
			{
				`${base64encode(gzip("test"))}`,
				"H4sIAAAJbogA/ypJLS4BAAAA//8BAAD//wx+f9gEAAAA",
				false,
			},
		},
	})
}

func TestInterpolateFuncIndex(t *testing.T) {
=======
func TestInterpolateFuncJSONEncode(t *testing.T) {
>>>>>>> 73e19144
	testFunction(t, testFunctionConfig{
		Vars: map[string]ast.Variable{
			"easy": ast.Variable{
				Value: "test",
				Type:  ast.TypeString,
			},
			"hard": ast.Variable{
				Value: " foo \\ \n \t \" bar ",
				Type:  ast.TypeString,
			},
			"list": interfaceToVariableSwallowError([]string{"foo", "bar\tbaz"}),
			// XXX can't use InterfaceToVariable as it converts empty slice into empty
			// map.
			"emptylist": ast.Variable{
				Value: []ast.Variable{},
				Type:  ast.TypeList,
			},
			"map": interfaceToVariableSwallowError(map[string]string{
				"foo":     "bar",
				"ba \n z": "q\\x",
			}),
			"emptymap": interfaceToVariableSwallowError(map[string]string{}),

			// Not yet supported (but it would be nice)
			"nestedlist": interfaceToVariableSwallowError([][]string{{"foo"}}),
			"nestedmap":  interfaceToVariableSwallowError(map[string][]string{"foo": {"bar"}}),
		},
		Cases: []testFunctionCase{
			{
				`${jsonencode("test")}`,
				`"test"`,
				false,
			},
			{
				`${jsonencode(easy)}`,
				`"test"`,
				false,
			},
			{
				`${jsonencode(hard)}`,
				`" foo \\ \n \t \" bar "`,
				false,
			},
			{
				`${jsonencode("")}`,
				`""`,
				false,
			},
			{
				`${jsonencode()}`,
				nil,
				true,
			},
			{
				`${jsonencode(list)}`,
				`["foo","bar\tbaz"]`,
				false,
			},
			{
				`${jsonencode(emptylist)}`,
				`[]`,
				false,
			},
			{
				`${jsonencode(map)}`,
				`{"ba \n z":"q\\x","foo":"bar"}`,
				false,
			},
			{
				`${jsonencode(emptymap)}`,
				`{}`,
				false,
			},
			{
				`${jsonencode(nestedlist)}`,
				nil,
				true,
			},
			{
				`${jsonencode(nestedmap)}`,
				nil,
				true,
			},
		},
	})
}

func TestInterpolateFuncReplace(t *testing.T) {
	testFunction(t, testFunctionConfig{
		Cases: []testFunctionCase{
			// Regular search and replace
			{
				`${replace("hello", "hel", "bel")}`,
				"bello",
				false,
			},

			// Search string doesn't match
			{
				`${replace("hello", "nope", "bel")}`,
				"hello",
				false,
			},

			// Regular expression
			{
				`${replace("hello", "/l/", "L")}`,
				"heLLo",
				false,
			},

			{
				`${replace("helo", "/(l)/", "$1$1")}`,
				"hello",
				false,
			},

			// Bad regexp
			{
				`${replace("helo", "/(l/", "$1$1")}`,
				nil,
				true,
			},
		},
	})
}

func TestInterpolateFuncLength(t *testing.T) {
	testFunction(t, testFunctionConfig{
		Cases: []testFunctionCase{
			// Raw strings
			{
				`${length("")}`,
				"0",
				false,
			},
			{
				`${length("a")}`,
				"1",
				false,
			},
			{
				`${length(" ")}`,
				"1",
				false,
			},
			{
				`${length(" a ,")}`,
				"4",
				false,
			},
			{
				`${length("aaa")}`,
				"3",
				false,
			},

			// Lists
			{
				`${length(split(",", "a"))}`,
				"1",
				false,
			},
			{
				`${length(split(",", "foo,"))}`,
				"2",
				false,
			},
			{
				`${length(split(",", ",foo,"))}`,
				"3",
				false,
			},
			{
				`${length(split(",", "foo,bar"))}`,
				"2",
				false,
			},
			{
				`${length(split(".", "one.two.three.four.five"))}`,
				"5",
				false,
			},
			// Want length 0 if we split an empty string then compact
			{
				`${length(compact(split(",", "")))}`,
				"0",
				false,
			},
			// Works for maps
			{
				`${length(map("k", "v"))}`,
				"1",
				false,
			},
			{
				`${length(map("k1", "v1", "k2", "v2"))}`,
				"2",
				false,
			},
		},
	})
}

func TestInterpolateFuncSignum(t *testing.T) {
	testFunction(t, testFunctionConfig{
		Cases: []testFunctionCase{
			{
				`${signum()}`,
				nil,
				true,
			},

			{
				`${signum("")}`,
				nil,
				true,
			},

			{
				`${signum(0)}`,
				"0",
				false,
			},

			{
				`${signum(15)}`,
				"1",
				false,
			},

			{
				`${signum(-29)}`,
				"-1",
				false,
			},
		},
	})
}

func TestInterpolateFuncSort(t *testing.T) {
	testFunction(t, testFunctionConfig{
		Vars: map[string]ast.Variable{
			"var.strings": ast.Variable{
				Type: ast.TypeList,
				Value: []ast.Variable{
					{Type: ast.TypeString, Value: "c"},
					{Type: ast.TypeString, Value: "a"},
					{Type: ast.TypeString, Value: "b"},
				},
			},
			"var.notstrings": ast.Variable{
				Type: ast.TypeList,
				Value: []ast.Variable{
					{Type: ast.TypeList, Value: []ast.Variable{}},
					{Type: ast.TypeString, Value: "b"},
				},
			},
		},
		Cases: []testFunctionCase{
			{
				`${sort(var.strings)}`,
				[]interface{}{"a", "b", "c"},
				false,
			},
			{
				`${sort(var.notstrings)}`,
				nil,
				true,
			},
		},
	})
}

func TestInterpolateFuncSplit(t *testing.T) {
	testFunction(t, testFunctionConfig{
		Cases: []testFunctionCase{
			{
				`${split(",")}`,
				nil,
				true,
			},

			{
				`${split(",", "")}`,
				[]interface{}{""},
				false,
			},

			{
				`${split(",", "foo")}`,
				[]interface{}{"foo"},
				false,
			},

			{
				`${split(",", ",,,")}`,
				[]interface{}{"", "", "", ""},
				false,
			},

			{
				`${split(",", "foo,")}`,
				[]interface{}{"foo", ""},
				false,
			},

			{
				`${split(",", ",foo,")}`,
				[]interface{}{"", "foo", ""},
				false,
			},

			{
				`${split(".", "foo.bar.baz")}`,
				[]interface{}{"foo", "bar", "baz"},
				false,
			},
		},
	})
}

func TestInterpolateFuncLookup(t *testing.T) {
	testFunction(t, testFunctionConfig{
		Vars: map[string]ast.Variable{
			"var.foo": {
				Type: ast.TypeMap,
				Value: map[string]ast.Variable{
					"bar": {
						Type:  ast.TypeString,
						Value: "baz",
					},
				},
			},
			"var.map_of_lists": ast.Variable{
				Type: ast.TypeMap,
				Value: map[string]ast.Variable{
					"bar": {
						Type: ast.TypeList,
						Value: []ast.Variable{
							{
								Type:  ast.TypeString,
								Value: "baz",
							},
						},
					},
				},
			},
		},
		Cases: []testFunctionCase{
			{
				`${lookup(var.foo, "bar")}`,
				"baz",
				false,
			},

			// Invalid key
			{
				`${lookup(var.foo, "baz")}`,
				nil,
				true,
			},

			// Supplied default with valid key
			{
				`${lookup(var.foo, "bar", "")}`,
				"baz",
				false,
			},

			// Supplied default with invalid key
			{
				`${lookup(var.foo, "zip", "")}`,
				"",
				false,
			},

			// Too many args
			{
				`${lookup(var.foo, "bar", "", "abc")}`,
				nil,
				true,
			},

			// Cannot lookup into map of lists
			{
				`${lookup(var.map_of_lists, "bar")}`,
				nil,
				true,
			},

			// Non-empty default
			{
				`${lookup(var.foo, "zap", "xyz")}`,
				"xyz",
				false,
			},
		},
	})
}

func TestInterpolateFuncKeys(t *testing.T) {
	testFunction(t, testFunctionConfig{
		Vars: map[string]ast.Variable{
			"var.foo": ast.Variable{
				Type: ast.TypeMap,
				Value: map[string]ast.Variable{
					"bar": ast.Variable{
						Value: "baz",
						Type:  ast.TypeString,
					},
					"qux": ast.Variable{
						Value: "quack",
						Type:  ast.TypeString,
					},
				},
			},
			"var.str": ast.Variable{
				Value: "astring",
				Type:  ast.TypeString,
			},
		},
		Cases: []testFunctionCase{
			{
				`${keys(var.foo)}`,
				[]interface{}{"bar", "qux"},
				false,
			},

			// Invalid key
			{
				`${keys(var.not)}`,
				nil,
				true,
			},

			// Too many args
			{
				`${keys(var.foo, "bar")}`,
				nil,
				true,
			},

			// Not a map
			{
				`${keys(var.str)}`,
				nil,
				true,
			},
		},
	})
}

// Confirm that keys return in sorted order, and values return in the order of
// their sorted keys.
func TestInterpolateFuncKeyValOrder(t *testing.T) {
	testFunction(t, testFunctionConfig{
		Vars: map[string]ast.Variable{
			"var.foo": ast.Variable{
				Type: ast.TypeMap,
				Value: map[string]ast.Variable{
					"D": ast.Variable{
						Value: "2",
						Type:  ast.TypeString,
					},
					"C": ast.Variable{
						Value: "Y",
						Type:  ast.TypeString,
					},
					"A": ast.Variable{
						Value: "X",
						Type:  ast.TypeString,
					},
					"10": ast.Variable{
						Value: "Z",
						Type:  ast.TypeString,
					},
					"1": ast.Variable{
						Value: "4",
						Type:  ast.TypeString,
					},
					"3": ast.Variable{
						Value: "W",
						Type:  ast.TypeString,
					},
				},
			},
		},
		Cases: []testFunctionCase{
			{
				`${keys(var.foo)}`,
				[]interface{}{"1", "10", "3", "A", "C", "D"},
				false,
			},

			{
				`${values(var.foo)}`,
				[]interface{}{"4", "Z", "W", "X", "Y", "2"},
				false,
			},
		},
	})
}

func TestInterpolateFuncValues(t *testing.T) {
	testFunction(t, testFunctionConfig{
		Vars: map[string]ast.Variable{
			"var.foo": ast.Variable{
				Type: ast.TypeMap,
				Value: map[string]ast.Variable{
					"bar": ast.Variable{
						Value: "quack",
						Type:  ast.TypeString,
					},
					"qux": ast.Variable{
						Value: "baz",
						Type:  ast.TypeString,
					},
				},
			},
			"var.str": ast.Variable{
				Value: "astring",
				Type:  ast.TypeString,
			},
		},
		Cases: []testFunctionCase{
			{
				`${values(var.foo)}`,
				[]interface{}{"quack", "baz"},
				false,
			},

			// Invalid key
			{
				`${values(var.not)}`,
				nil,
				true,
			},

			// Too many args
			{
				`${values(var.foo, "bar")}`,
				nil,
				true,
			},

			// Not a map
			{
				`${values(var.str)}`,
				nil,
				true,
			},

			// Map of lists
			{
				`${values(map("one", list()))}`,
				nil,
				true,
			},
		},
	})
}

func interfaceToVariableSwallowError(input interface{}) ast.Variable {
	variable, _ := hil.InterfaceToVariable(input)
	return variable
}

func TestInterpolateFuncElement(t *testing.T) {
	testFunction(t, testFunctionConfig{
		Vars: map[string]ast.Variable{
			"var.a_list":        interfaceToVariableSwallowError([]string{"foo", "baz"}),
			"var.a_short_list":  interfaceToVariableSwallowError([]string{"foo"}),
			"var.empty_list":    interfaceToVariableSwallowError([]interface{}{}),
			"var.a_nested_list": interfaceToVariableSwallowError([]interface{}{[]string{"foo"}, []string{"baz"}}),
		},
		Cases: []testFunctionCase{
			{
				`${element(var.a_list, "1")}`,
				"baz",
				false,
			},

			{
				`${element(var.a_short_list, "0")}`,
				"foo",
				false,
			},

			// Invalid index should wrap vs. out-of-bounds
			{
				`${element(var.a_list, "2")}`,
				"foo",
				false,
			},

			// Negative number should fail
			{
				`${element(var.a_short_list, "-1")}`,
				nil,
				true,
			},

			// Empty list should fail
			{
				`${element(var.empty_list, 0)}`,
				nil,
				true,
			},

			// Too many args
			{
				`${element(var.a_list, "0", "2")}`,
				nil,
				true,
			},

			// Only works on single-level lists
			{
				`${element(var.a_nested_list, "0")}`,
				nil,
				true,
			},
		},
	})
}

func TestInterpolateFuncBase64Encode(t *testing.T) {
	testFunction(t, testFunctionConfig{
		Cases: []testFunctionCase{
			// Regular base64 encoding
			{
				`${base64encode("abc123!?$*&()'-=@~")}`,
				"YWJjMTIzIT8kKiYoKSctPUB+",
				false,
			},
		},
	})
}

func TestInterpolateFuncBase64Decode(t *testing.T) {
	testFunction(t, testFunctionConfig{
		Cases: []testFunctionCase{
			// Regular base64 decoding
			{
				`${base64decode("YWJjMTIzIT8kKiYoKSctPUB+")}`,
				"abc123!?$*&()'-=@~",
				false,
			},

			// Invalid base64 data decoding
			{
				`${base64decode("this-is-an-invalid-base64-data")}`,
				nil,
				true,
			},
		},
	})
}

func TestInterpolateFuncLower(t *testing.T) {
	testFunction(t, testFunctionConfig{
		Cases: []testFunctionCase{
			{
				`${lower("HELLO")}`,
				"hello",
				false,
			},

			{
				`${lower("")}`,
				"",
				false,
			},

			{
				`${lower()}`,
				nil,
				true,
			},
		},
	})
}

func TestInterpolateFuncUpper(t *testing.T) {
	testFunction(t, testFunctionConfig{
		Cases: []testFunctionCase{
			{
				`${upper("hello")}`,
				"HELLO",
				false,
			},

			{
				`${upper("")}`,
				"",
				false,
			},

			{
				`${upper()}`,
				nil,
				true,
			},
		},
	})
}

func TestInterpolateFuncSha1(t *testing.T) {
	testFunction(t, testFunctionConfig{
		Cases: []testFunctionCase{
			{
				`${sha1("test")}`,
				"a94a8fe5ccb19ba61c4c0873d391e987982fbbd3",
				false,
			},
		},
	})
}

func TestInterpolateFuncSha256(t *testing.T) {
	testFunction(t, testFunctionConfig{
		Cases: []testFunctionCase{
			{ // hexadecimal representation of sha256 sum
				`${sha256("test")}`,
				"9f86d081884c7d659a2feaa0c55ad015a3bf4f1b2b0b822cd15d6c15b0f00a08",
				false,
			},
		},
	})
}

func TestInterpolateFuncTitle(t *testing.T) {
	testFunction(t, testFunctionConfig{
		Cases: []testFunctionCase{
			{
				`${title("hello")}`,
				"Hello",
				false,
			},

			{
				`${title("hello world")}`,
				"Hello World",
				false,
			},

			{
				`${title("")}`,
				"",
				false,
			},

			{
				`${title()}`,
				nil,
				true,
			},
		},
	})
}

func TestInterpolateFuncTrimSpace(t *testing.T) {
	testFunction(t, testFunctionConfig{
		Cases: []testFunctionCase{
			{
				`${trimspace(" test ")}`,
				"test",
				false,
			},
		},
	})
}

func TestInterpolateFuncBase64Sha256(t *testing.T) {
	testFunction(t, testFunctionConfig{
		Cases: []testFunctionCase{
			{
				`${base64sha256("test")}`,
				"n4bQgYhMfWWaL+qgxVrQFaO/TxsrC4Is0V1sFbDwCgg=",
				false,
			},
			{ // This will differ because we're base64-encoding hex represantiation, not raw bytes
				`${base64encode(sha256("test"))}`,
				"OWY4NmQwODE4ODRjN2Q2NTlhMmZlYWEwYzU1YWQwMTVhM2JmNGYxYjJiMGI4MjJjZDE1ZDZjMTViMGYwMGEwOA==",
				false,
			},
		},
	})
}

func TestInterpolateFuncMd5(t *testing.T) {
	testFunction(t, testFunctionConfig{
		Cases: []testFunctionCase{
			{
				`${md5("tada")}`,
				"ce47d07243bb6eaf5e1322c81baf9bbf",
				false,
			},
			{ // Confirm that we're not trimming any whitespaces
				`${md5(" tada ")}`,
				"aadf191a583e53062de2d02c008141c4",
				false,
			},
			{ // We accept empty string too
				`${md5("")}`,
				"d41d8cd98f00b204e9800998ecf8427e",
				false,
			},
		},
	})
}

func TestInterpolateFuncUUID(t *testing.T) {
	results := make(map[string]bool)

	for i := 0; i < 100; i++ {
		ast, err := hil.Parse("${uuid()}")
		if err != nil {
			t.Fatalf("err: %s", err)
		}

		result, err := hil.Eval(ast, langEvalConfig(nil))
		if err != nil {
			t.Fatalf("err: %s", err)
		}

		if results[result.Value.(string)] {
			t.Fatalf("Got unexpected duplicate uuid: %s", result.Value)
		}

		results[result.Value.(string)] = true
	}
}

type testFunctionConfig struct {
	Cases []testFunctionCase
	Vars  map[string]ast.Variable
}

type testFunctionCase struct {
	Input  string
	Result interface{}
	Error  bool
}

func testFunction(t *testing.T, config testFunctionConfig) {
	for i, tc := range config.Cases {
		ast, err := hil.Parse(tc.Input)
		if err != nil {
			t.Fatalf("Case #%d: input: %#v\nerr: %v", i, tc.Input, err)
		}

		result, err := hil.Eval(ast, langEvalConfig(config.Vars))
		if err != nil != tc.Error {
			t.Fatalf("Case #%d:\ninput: %#v\nerr: %v", i, tc.Input, err)
		}

		if !reflect.DeepEqual(result.Value, tc.Result) {
			t.Fatalf("%d: bad output for input: %s\n\nOutput: %#v\nExpected: %#v",
				i, tc.Input, result.Value, tc.Result)
		}
	}
}<|MERGE_RESOLUTION|>--- conflicted
+++ resolved
@@ -1010,6 +1010,18 @@
 	})
 }
 
+func TestInterpolateFuncGzip(t *testing.T) {
+	testFunction(t, testFunctionConfig{
+		Cases: []testFunctionCase{
+			{
+				`${base64encode(gzip("test"))}`,
+				"H4sIAAAJbogA/ypJLS4BAAAA//8BAAD//wx+f9gEAAAA",
+				false,
+			},
+		},
+	})
+}
+
 func TestInterpolateFuncIndex(t *testing.T) {
 	testFunction(t, testFunctionConfig{
 		Vars: map[string]ast.Variable{
@@ -1085,23 +1097,7 @@
 	})
 }
 
-<<<<<<< HEAD
-func TestInterpolateFuncGzip(t *testing.T) {
-	testFunction(t, testFunctionConfig{
-		Cases: []testFunctionCase{
-			{
-				`${base64encode(gzip("test"))}`,
-				"H4sIAAAJbogA/ypJLS4BAAAA//8BAAD//wx+f9gEAAAA",
-				false,
-			},
-		},
-	})
-}
-
-func TestInterpolateFuncIndex(t *testing.T) {
-=======
 func TestInterpolateFuncJSONEncode(t *testing.T) {
->>>>>>> 73e19144
 	testFunction(t, testFunctionConfig{
 		Vars: map[string]ast.Variable{
 			"easy": ast.Variable{
