package config

import (
<<<<<<< HEAD
	"bytes"
	"compress/gzip"
=======
	"crypto/md5"
>>>>>>> 73e19144
	"crypto/sha1"
	"crypto/sha256"
	"encoding/base64"
	"encoding/hex"
	"encoding/json"
	"fmt"
	"io/ioutil"
	"math"
	"net"
	"regexp"
	"sort"
	"strconv"
	"strings"

	"github.com/apparentlymart/go-cidr/cidr"
	"github.com/hashicorp/go-uuid"
	"github.com/hashicorp/hil"
	"github.com/hashicorp/hil/ast"
	"github.com/mitchellh/go-homedir"
)

// stringSliceToVariableValue converts a string slice into the value
// required to be returned from interpolation functions which return
// TypeList.
func stringSliceToVariableValue(values []string) []ast.Variable {
	output := make([]ast.Variable, len(values))
	for index, value := range values {
		output[index] = ast.Variable{
			Type:  ast.TypeString,
			Value: value,
		}
	}
	return output
}

func listVariableValueToStringSlice(values []ast.Variable) ([]string, error) {
	output := make([]string, len(values))
	for index, value := range values {
		if value.Type != ast.TypeString {
			return []string{}, fmt.Errorf("list has non-string element (%T)", value.Type.String())
		}
		output[index] = value.Value.(string)
	}
	return output, nil
}

// Funcs is the mapping of built-in functions for configuration.
func Funcs() map[string]ast.Function {
	return map[string]ast.Function{
		"base64decode": interpolationFuncBase64Decode(),
		"base64encode": interpolationFuncBase64Encode(),
		"base64sha256": interpolationFuncBase64Sha256(),
		"ceil":         interpolationFuncCeil(),
		"cidrhost":     interpolationFuncCidrHost(),
		"cidrnetmask":  interpolationFuncCidrNetmask(),
		"cidrsubnet":   interpolationFuncCidrSubnet(),
		"coalesce":     interpolationFuncCoalesce(),
		"compact":      interpolationFuncCompact(),
		"concat":       interpolationFuncConcat(),
		"distinct":     interpolationFuncDistinct(),
		"element":      interpolationFuncElement(),
		"file":         interpolationFuncFile(),
		"floor":        interpolationFuncFloor(),
		"format":       interpolationFuncFormat(),
		"formatlist":   interpolationFuncFormatList(),
		"gzip":         interpolationFuncGzip(),
		"index":        interpolationFuncIndex(),
		"join":         interpolationFuncJoin(),
		"jsonencode":   interpolationFuncJSONEncode(),
		"length":       interpolationFuncLength(),
		"list":         interpolationFuncList(),
		"lower":        interpolationFuncLower(),
		"map":          interpolationFuncMap(),
		"max":          interpolationFuncMax(),
		"md5":          interpolationFuncMd5(),
		"merge":        interpolationFuncMerge(),
		"min":          interpolationFuncMin(),
		"uuid":         interpolationFuncUUID(),
		"replace":      interpolationFuncReplace(),
		"sha1":         interpolationFuncSha1(),
		"sha256":       interpolationFuncSha256(),
		"signum":       interpolationFuncSignum(),
		"sort":         interpolationFuncSort(),
		"split":        interpolationFuncSplit(),
		"title":        interpolationFuncTitle(),
		"trimspace":    interpolationFuncTrimSpace(),
		"upper":        interpolationFuncUpper(),
		"zipmap":       interpolationFuncZipMap(),
	}
}

// interpolationFuncList creates a list from the parameters passed
// to it.
func interpolationFuncList() ast.Function {
	return ast.Function{
		ArgTypes:     []ast.Type{},
		ReturnType:   ast.TypeList,
		Variadic:     true,
		VariadicType: ast.TypeAny,
		Callback: func(args []interface{}) (interface{}, error) {
			var outputList []ast.Variable

			for i, val := range args {
				switch v := val.(type) {
				case string:
					outputList = append(outputList, ast.Variable{Type: ast.TypeString, Value: v})
				case []ast.Variable:
					outputList = append(outputList, ast.Variable{Type: ast.TypeList, Value: v})
				case map[string]ast.Variable:
					outputList = append(outputList, ast.Variable{Type: ast.TypeMap, Value: v})
				default:
					return nil, fmt.Errorf("unexpected type %T for argument %d in list", v, i)
				}
			}

			// we don't support heterogeneous types, so make sure all types match the first
			if len(outputList) > 0 {
				firstType := outputList[0].Type
				for i, v := range outputList[1:] {
					if v.Type != firstType {
						return nil, fmt.Errorf("unexpected type %s for argument %d in list", v.Type, i+1)
					}
				}
			}

			return outputList, nil
		},
	}
}

// interpolationFuncMap creates a map from the parameters passed
// to it.
func interpolationFuncMap() ast.Function {
	return ast.Function{
		ArgTypes:     []ast.Type{},
		ReturnType:   ast.TypeMap,
		Variadic:     true,
		VariadicType: ast.TypeAny,
		Callback: func(args []interface{}) (interface{}, error) {
			outputMap := make(map[string]ast.Variable)

			if len(args)%2 != 0 {
				return nil, fmt.Errorf("requires an even number of arguments, got %d", len(args))
			}

			var firstType *ast.Type
			for i := 0; i < len(args); i += 2 {
				key, ok := args[i].(string)
				if !ok {
					return nil, fmt.Errorf("argument %d represents a key, so it must be a string", i+1)
				}
				val := args[i+1]
				variable, err := hil.InterfaceToVariable(val)
				if err != nil {
					return nil, err
				}
				// Enforce map type homogeneity
				if firstType == nil {
					firstType = &variable.Type
				} else if variable.Type != *firstType {
					return nil, fmt.Errorf("all map values must have the same type, got %s then %s", firstType.Printable(), variable.Type.Printable())
				}
				// Check for duplicate keys
				if _, ok := outputMap[key]; ok {
					return nil, fmt.Errorf("argument %d is a duplicate key: %q", i+1, key)
				}
				outputMap[key] = variable
			}

			return outputMap, nil
		},
	}
}

// interpolationFuncCompact strips a list of multi-variable values
// (e.g. as returned by "split") of any empty strings.
func interpolationFuncCompact() ast.Function {
	return ast.Function{
		ArgTypes:   []ast.Type{ast.TypeList},
		ReturnType: ast.TypeList,
		Variadic:   false,
		Callback: func(args []interface{}) (interface{}, error) {
			inputList := args[0].([]ast.Variable)

			var outputList []string
			for _, val := range inputList {
				strVal, ok := val.Value.(string)
				if !ok {
					return nil, fmt.Errorf(
						"compact() may only be used with flat lists, this list contains elements of %s",
						val.Type.Printable())
				}
				if strVal == "" {
					continue
				}

				outputList = append(outputList, strVal)
			}
			return stringSliceToVariableValue(outputList), nil
		},
	}
}

// interpolationFuncCidrHost implements the "cidrhost" function that
// fills in the host part of a CIDR range address to create a single
// host address
func interpolationFuncCidrHost() ast.Function {
	return ast.Function{
		ArgTypes: []ast.Type{
			ast.TypeString, // starting CIDR mask
			ast.TypeInt,    // host number to insert
		},
		ReturnType: ast.TypeString,
		Variadic:   false,
		Callback: func(args []interface{}) (interface{}, error) {
			hostNum := args[1].(int)
			_, network, err := net.ParseCIDR(args[0].(string))
			if err != nil {
				return nil, fmt.Errorf("invalid CIDR expression: %s", err)
			}

			ip, err := cidr.Host(network, hostNum)
			if err != nil {
				return nil, err
			}

			return ip.String(), nil
		},
	}
}

// interpolationFuncCidrNetmask implements the "cidrnetmask" function
// that returns the subnet mask in IP address notation.
func interpolationFuncCidrNetmask() ast.Function {
	return ast.Function{
		ArgTypes: []ast.Type{
			ast.TypeString, // CIDR mask
		},
		ReturnType: ast.TypeString,
		Variadic:   false,
		Callback: func(args []interface{}) (interface{}, error) {
			_, network, err := net.ParseCIDR(args[0].(string))
			if err != nil {
				return nil, fmt.Errorf("invalid CIDR expression: %s", err)
			}

			return net.IP(network.Mask).String(), nil
		},
	}
}

// interpolationFuncCidrSubnet implements the "cidrsubnet" function that
// adds an additional subnet of the given length onto an existing
// IP block expressed in CIDR notation.
func interpolationFuncCidrSubnet() ast.Function {
	return ast.Function{
		ArgTypes: []ast.Type{
			ast.TypeString, // starting CIDR mask
			ast.TypeInt,    // number of bits to extend the prefix
			ast.TypeInt,    // network number to append to the prefix
		},
		ReturnType: ast.TypeString,
		Variadic:   false,
		Callback: func(args []interface{}) (interface{}, error) {
			extraBits := args[1].(int)
			subnetNum := args[2].(int)
			_, network, err := net.ParseCIDR(args[0].(string))
			if err != nil {
				return nil, fmt.Errorf("invalid CIDR expression: %s", err)
			}

			// For portability with 32-bit systems where the subnet number
			// will be a 32-bit int, we only allow extension of 32 bits in
			// one call even if we're running on a 64-bit machine.
			// (Of course, this is significant only for IPv6.)
			if extraBits > 32 {
				return nil, fmt.Errorf("may not extend prefix by more than 32 bits")
			}

			newNetwork, err := cidr.Subnet(network, extraBits, subnetNum)
			if err != nil {
				return nil, err
			}

			return newNetwork.String(), nil
		},
	}
}

// interpolationFuncCoalesce implements the "coalesce" function that
// returns the first non null / empty string from the provided input
func interpolationFuncCoalesce() ast.Function {
	return ast.Function{
		ArgTypes:     []ast.Type{ast.TypeString},
		ReturnType:   ast.TypeString,
		Variadic:     true,
		VariadicType: ast.TypeString,
		Callback: func(args []interface{}) (interface{}, error) {
			if len(args) < 2 {
				return nil, fmt.Errorf("must provide at least two arguments")
			}
			for _, arg := range args {
				argument := arg.(string)

				if argument != "" {
					return argument, nil
				}
			}
			return "", nil
		},
	}
}

// interpolationFuncConcat implements the "concat" function that concatenates
// multiple lists.
func interpolationFuncConcat() ast.Function {
	return ast.Function{
		ArgTypes:     []ast.Type{ast.TypeList},
		ReturnType:   ast.TypeList,
		Variadic:     true,
		VariadicType: ast.TypeList,
		Callback: func(args []interface{}) (interface{}, error) {
			var outputList []ast.Variable

			for _, arg := range args {
				for _, v := range arg.([]ast.Variable) {
					switch v.Type {
					case ast.TypeString:
						outputList = append(outputList, v)
					case ast.TypeList:
						outputList = append(outputList, v)
					case ast.TypeMap:
						outputList = append(outputList, v)
					default:
						return nil, fmt.Errorf("concat() does not support lists of %s", v.Type.Printable())
					}
				}
			}

			// we don't support heterogeneous types, so make sure all types match the first
			if len(outputList) > 0 {
				firstType := outputList[0].Type
				for _, v := range outputList[1:] {
					if v.Type != firstType {
						return nil, fmt.Errorf("unexpected %s in list of %s", v.Type.Printable(), firstType.Printable())
					}
				}
			}

			return outputList, nil
		},
	}
}

// interpolationFuncFile implements the "file" function that allows
// loading contents from a file.
func interpolationFuncFile() ast.Function {
	return ast.Function{
		ArgTypes:   []ast.Type{ast.TypeString},
		ReturnType: ast.TypeString,
		Callback: func(args []interface{}) (interface{}, error) {
			path, err := homedir.Expand(args[0].(string))
			if err != nil {
				return "", err
			}
			data, err := ioutil.ReadFile(path)
			if err != nil {
				return "", err
			}

			return string(data), nil
		},
	}
}

// interpolationFuncFormat implements the "format" function that does
// string formatting.
func interpolationFuncFormat() ast.Function {
	return ast.Function{
		ArgTypes:     []ast.Type{ast.TypeString},
		Variadic:     true,
		VariadicType: ast.TypeAny,
		ReturnType:   ast.TypeString,
		Callback: func(args []interface{}) (interface{}, error) {
			format := args[0].(string)
			return fmt.Sprintf(format, args[1:]...), nil
		},
	}
}

// interpolationFuncMax returns the maximum of the numeric arguments
func interpolationFuncMax() ast.Function {
	return ast.Function{
		ArgTypes:     []ast.Type{ast.TypeFloat},
		ReturnType:   ast.TypeFloat,
		Variadic:     true,
		VariadicType: ast.TypeFloat,
		Callback: func(args []interface{}) (interface{}, error) {
			max := args[0].(float64)

			for i := 1; i < len(args); i++ {
				max = math.Max(max, args[i].(float64))
			}

			return max, nil
		},
	}
}

// interpolationFuncMin returns the minimum of the numeric arguments
func interpolationFuncMin() ast.Function {
	return ast.Function{
		ArgTypes:     []ast.Type{ast.TypeFloat},
		ReturnType:   ast.TypeFloat,
		Variadic:     true,
		VariadicType: ast.TypeFloat,
		Callback: func(args []interface{}) (interface{}, error) {
			min := args[0].(float64)

			for i := 1; i < len(args); i++ {
				min = math.Min(min, args[i].(float64))
			}

			return min, nil
		},
	}
}

// interpolationFuncCeil returns the the least integer value greater than or equal to the argument
func interpolationFuncCeil() ast.Function {
	return ast.Function{
		ArgTypes:   []ast.Type{ast.TypeFloat},
		ReturnType: ast.TypeInt,
		Callback: func(args []interface{}) (interface{}, error) {
			return int(math.Ceil(args[0].(float64))), nil
		},
	}
}

// interpolationFuncFloorreturns returns the greatest integer value less than or equal to the argument
func interpolationFuncFloor() ast.Function {
	return ast.Function{
		ArgTypes:   []ast.Type{ast.TypeFloat},
		ReturnType: ast.TypeInt,
		Callback: func(args []interface{}) (interface{}, error) {
			return int(math.Floor(args[0].(float64))), nil
		},
	}
}

func interpolationFuncZipMap() ast.Function {
	return ast.Function{
		ArgTypes: []ast.Type{
			ast.TypeList, // Keys
			ast.TypeList, // Values
		},
		ReturnType: ast.TypeMap,
		Callback: func(args []interface{}) (interface{}, error) {
			keys := args[0].([]ast.Variable)
			values := args[1].([]ast.Variable)

			if len(keys) != len(values) {
				return nil, fmt.Errorf("count of keys (%d) does not match count of values (%d)",
					len(keys), len(values))
			}

			for i, val := range keys {
				if val.Type != ast.TypeString {
					return nil, fmt.Errorf("keys must be strings. value at position %d is %s",
						i, val.Type.Printable())
				}
			}

			result := map[string]ast.Variable{}
			for i := 0; i < len(keys); i++ {
				result[keys[i].Value.(string)] = values[i]
			}

			return result, nil
		},
	}
}

// interpolationFuncFormatList implements the "formatlist" function that does
// string formatting on lists.
func interpolationFuncFormatList() ast.Function {
	return ast.Function{
		ArgTypes:     []ast.Type{ast.TypeAny},
		Variadic:     true,
		VariadicType: ast.TypeAny,
		ReturnType:   ast.TypeList,
		Callback: func(args []interface{}) (interface{}, error) {
			// Make a copy of the variadic part of args
			// to avoid modifying the original.
			varargs := make([]interface{}, len(args)-1)
			copy(varargs, args[1:])

			// Verify we have some arguments
			if len(varargs) == 0 {
				return nil, fmt.Errorf("no arguments to formatlist")
			}

			// Convert arguments that are lists into slices.
			// Confirm along the way that all lists have the same length (n).
			var n int
			listSeen := false
			for i := 1; i < len(args); i++ {
				s, ok := args[i].([]ast.Variable)
				if !ok {
					continue
				}

				// Mark that we've seen at least one list
				listSeen = true

				// Convert the ast.Variable to a slice of strings
				parts, err := listVariableValueToStringSlice(s)
				if err != nil {
					return nil, err
				}

				// otherwise the list is sent down to be indexed
				varargs[i-1] = parts

				// Check length
				if n == 0 {
					// first list we've seen
					n = len(parts)
					continue
				}
				if n != len(parts) {
					return nil, fmt.Errorf("format: mismatched list lengths: %d != %d", n, len(parts))
				}
			}

			// If we didn't see a list this is an error because we
			// can't determine the return value length.
			if !listSeen {
				return nil, fmt.Errorf(
					"formatlist requires at least one list argument")
			}

			// Do the formatting.
			format := args[0].(string)

			// Generate a list of formatted strings.
			list := make([]string, n)
			fmtargs := make([]interface{}, len(varargs))
			for i := 0; i < n; i++ {
				for j, arg := range varargs {
					switch arg := arg.(type) {
					default:
						fmtargs[j] = arg
					case []string:
						fmtargs[j] = arg[i]
					}
				}
				list[i] = fmt.Sprintf(format, fmtargs...)
			}
			return stringSliceToVariableValue(list), nil
		},
	}
}

// interpolationFuncGzip implements the "gzip" function that allows gzip compression.
func interpolationFuncGzip() ast.Function {
	return ast.Function{
		ArgTypes:   []ast.Type{ast.TypeString},
		ReturnType: ast.TypeString,
		Callback: func(args []interface{}) (interface{}, error) {
			s := args[0].(string)

			var b bytes.Buffer
			gz := gzip.NewWriter(&b)
			if _, err := gz.Write([]byte(s)); err != nil {
				return "", fmt.Errorf("failed to gzip raw data: '%s'", s)
			}
			if err := gz.Flush(); err != nil {
				return "", fmt.Errorf("failed to gzip raw data: '%s'", s)
			}
			if err := gz.Close(); err != nil {
				return "", fmt.Errorf("failed to gzip raw data: '%s'", s)
			}

			return b.String(), nil
		},
	}
}

// interpolationFuncIndex implements the "index" function that allows one to
// find the index of a specific element in a list
func interpolationFuncIndex() ast.Function {
	return ast.Function{
		ArgTypes:   []ast.Type{ast.TypeList, ast.TypeString},
		ReturnType: ast.TypeInt,
		Callback: func(args []interface{}) (interface{}, error) {
			haystack := args[0].([]ast.Variable)
			needle := args[1].(string)
			for index, element := range haystack {
				if needle == element.Value {
					return index, nil
				}
			}
			return nil, fmt.Errorf("Could not find '%s' in '%s'", needle, haystack)
		},
	}
}

// interpolationFuncDistinct implements the "distinct" function that
// removes duplicate elements from a list.
func interpolationFuncDistinct() ast.Function {
	return ast.Function{
		ArgTypes:     []ast.Type{ast.TypeList},
		ReturnType:   ast.TypeList,
		Variadic:     true,
		VariadicType: ast.TypeList,
		Callback: func(args []interface{}) (interface{}, error) {
			var list []string

			if len(args) != 1 {
				return nil, fmt.Errorf("accepts only one argument.")
			}

			if argument, ok := args[0].([]ast.Variable); ok {
				for _, element := range argument {
					if element.Type != ast.TypeString {
						return nil, fmt.Errorf(
							"only works for flat lists, this list contains elements of %s",
							element.Type.Printable())
					}
					list = appendIfMissing(list, element.Value.(string))
				}
			}

			return stringSliceToVariableValue(list), nil
		},
	}
}

// helper function to add an element to a list, if it does not already exsit
func appendIfMissing(slice []string, element string) []string {
	for _, ele := range slice {
		if ele == element {
			return slice
		}
	}
	return append(slice, element)
}

// interpolationFuncJoin implements the "join" function that allows
// multi-variable values to be joined by some character.
func interpolationFuncJoin() ast.Function {
	return ast.Function{
		ArgTypes:     []ast.Type{ast.TypeString},
		Variadic:     true,
		VariadicType: ast.TypeList,
		ReturnType:   ast.TypeString,
		Callback: func(args []interface{}) (interface{}, error) {
			var list []string

			if len(args) < 2 {
				return nil, fmt.Errorf("not enough arguments to join()")
			}

			for _, arg := range args[1:] {
				for _, part := range arg.([]ast.Variable) {
					if part.Type != ast.TypeString {
						return nil, fmt.Errorf(
							"only works on flat lists, this list contains elements of %s",
							part.Type.Printable())
					}
					list = append(list, part.Value.(string))
				}
			}

			return strings.Join(list, args[0].(string)), nil
		},
	}
}

// interpolationFuncJSONEncode implements the "jsonencode" function that encodes
// a string, list, or map as its JSON representation. For now, values in the
// list or map may only be strings.
func interpolationFuncJSONEncode() ast.Function {
	return ast.Function{
		ArgTypes:   []ast.Type{ast.TypeAny},
		ReturnType: ast.TypeString,
		Callback: func(args []interface{}) (interface{}, error) {
			var toEncode interface{}

			switch typedArg := args[0].(type) {
			case string:
				toEncode = typedArg

			case []ast.Variable:
				// We preallocate the list here. Note that it's important that in
				// the length 0 case, we have an empty list rather than nil, as
				// they encode differently.
				// XXX It would be nice to support arbitrarily nested data here. Is
				// there an inverse of hil.InterfaceToVariable?
				strings := make([]string, len(typedArg))

				for i, v := range typedArg {
					if v.Type != ast.TypeString {
						return "", fmt.Errorf("list elements must be strings")
					}
					strings[i] = v.Value.(string)
				}
				toEncode = strings

			case map[string]ast.Variable:
				// XXX It would be nice to support arbitrarily nested data here. Is
				// there an inverse of hil.InterfaceToVariable?
				stringMap := make(map[string]string)
				for k, v := range typedArg {
					if v.Type != ast.TypeString {
						return "", fmt.Errorf("map values must be strings")
					}
					stringMap[k] = v.Value.(string)
				}
				toEncode = stringMap

			default:
				return "", fmt.Errorf("unknown type for JSON encoding: %T", args[0])
			}

			jEnc, err := json.Marshal(toEncode)
			if err != nil {
				return "", fmt.Errorf("failed to encode JSON data '%s'", toEncode)
			}
			return string(jEnc), nil
		},
	}
}

// interpolationFuncReplace implements the "replace" function that does
// string replacement.
func interpolationFuncReplace() ast.Function {
	return ast.Function{
		ArgTypes:   []ast.Type{ast.TypeString, ast.TypeString, ast.TypeString},
		ReturnType: ast.TypeString,
		Callback: func(args []interface{}) (interface{}, error) {
			s := args[0].(string)
			search := args[1].(string)
			replace := args[2].(string)

			// We search/replace using a regexp if the string is surrounded
			// in forward slashes.
			if len(search) > 1 && search[0] == '/' && search[len(search)-1] == '/' {
				re, err := regexp.Compile(search[1 : len(search)-1])
				if err != nil {
					return nil, err
				}

				return re.ReplaceAllString(s, replace), nil
			}

			return strings.Replace(s, search, replace, -1), nil
		},
	}
}

func interpolationFuncLength() ast.Function {
	return ast.Function{
		ArgTypes:   []ast.Type{ast.TypeAny},
		ReturnType: ast.TypeInt,
		Variadic:   false,
		Callback: func(args []interface{}) (interface{}, error) {
			subject := args[0]

			switch typedSubject := subject.(type) {
			case string:
				return len(typedSubject), nil
			case []ast.Variable:
				return len(typedSubject), nil
			case map[string]ast.Variable:
				return len(typedSubject), nil
			}

			return 0, fmt.Errorf("arguments to length() must be a string, list, or map")
		},
	}
}

func interpolationFuncSignum() ast.Function {
	return ast.Function{
		ArgTypes:   []ast.Type{ast.TypeInt},
		ReturnType: ast.TypeInt,
		Variadic:   false,
		Callback: func(args []interface{}) (interface{}, error) {
			num := args[0].(int)
			switch {
			case num < 0:
				return -1, nil
			case num > 0:
				return +1, nil
			default:
				return 0, nil
			}
		},
	}
}

// interpolationFuncSort sorts a list of a strings lexographically
func interpolationFuncSort() ast.Function {
	return ast.Function{
		ArgTypes:   []ast.Type{ast.TypeList},
		ReturnType: ast.TypeList,
		Variadic:   false,
		Callback: func(args []interface{}) (interface{}, error) {
			inputList := args[0].([]ast.Variable)

			// Ensure that all the list members are strings and
			// create a string slice from them
			members := make([]string, len(inputList))
			for i, val := range inputList {
				if val.Type != ast.TypeString {
					return nil, fmt.Errorf(
						"sort() may only be used with lists of strings - %s at index %d",
						val.Type.String(), i)
				}

				members[i] = val.Value.(string)
			}

			sort.Strings(members)
			return stringSliceToVariableValue(members), nil
		},
	}
}

// interpolationFuncSplit implements the "split" function that allows
// strings to split into multi-variable values
func interpolationFuncSplit() ast.Function {
	return ast.Function{
		ArgTypes:   []ast.Type{ast.TypeString, ast.TypeString},
		ReturnType: ast.TypeList,
		Callback: func(args []interface{}) (interface{}, error) {
			sep := args[0].(string)
			s := args[1].(string)
			elements := strings.Split(s, sep)
			return stringSliceToVariableValue(elements), nil
		},
	}
}

// interpolationFuncLookup implements the "lookup" function that allows
// dynamic lookups of map types within a Terraform configuration.
func interpolationFuncLookup(vs map[string]ast.Variable) ast.Function {
	return ast.Function{
		ArgTypes:     []ast.Type{ast.TypeMap, ast.TypeString},
		ReturnType:   ast.TypeString,
		Variadic:     true,
		VariadicType: ast.TypeString,
		Callback: func(args []interface{}) (interface{}, error) {
			defaultValue := ""
			defaultValueSet := false
			if len(args) > 2 {
				defaultValue = args[2].(string)
				defaultValueSet = true
			}
			if len(args) > 3 {
				return "", fmt.Errorf("lookup() takes no more than three arguments")
			}
			index := args[1].(string)
			mapVar := args[0].(map[string]ast.Variable)

			v, ok := mapVar[index]
			if !ok {
				if defaultValueSet {
					return defaultValue, nil
				} else {
					return "", fmt.Errorf(
						"lookup failed to find '%s'",
						args[1].(string))
				}
			}
			if v.Type != ast.TypeString {
				return nil, fmt.Errorf(
					"lookup() may only be used with flat maps, this map contains elements of %s",
					v.Type.Printable())
			}

			return v.Value.(string), nil
		},
	}
}

// interpolationFuncElement implements the "element" function that allows
// a specific index to be looked up in a multi-variable value. Note that this will
// wrap if the index is larger than the number of elements in the multi-variable value.
func interpolationFuncElement() ast.Function {
	return ast.Function{
		ArgTypes:   []ast.Type{ast.TypeList, ast.TypeString},
		ReturnType: ast.TypeString,
		Callback: func(args []interface{}) (interface{}, error) {
			list := args[0].([]ast.Variable)
			if len(list) == 0 {
				return nil, fmt.Errorf("element() may not be used with an empty list")
			}

			index, err := strconv.Atoi(args[1].(string))
			if err != nil || index < 0 {
				return "", fmt.Errorf(
					"invalid number for index, got %s", args[1])
			}

			resolvedIndex := index % len(list)

			v := list[resolvedIndex]
			if v.Type != ast.TypeString {
				return nil, fmt.Errorf(
					"element() may only be used with flat lists, this list contains elements of %s",
					v.Type.Printable())
			}
			return v.Value, nil
		},
	}
}

// interpolationFuncKeys implements the "keys" function that yields a list of
// keys of map types within a Terraform configuration.
func interpolationFuncKeys(vs map[string]ast.Variable) ast.Function {
	return ast.Function{
		ArgTypes:   []ast.Type{ast.TypeMap},
		ReturnType: ast.TypeList,
		Callback: func(args []interface{}) (interface{}, error) {
			mapVar := args[0].(map[string]ast.Variable)
			keys := make([]string, 0)

			for k, _ := range mapVar {
				keys = append(keys, k)
			}

			sort.Strings(keys)

			// Keys are guaranteed to be strings
			return stringSliceToVariableValue(keys), nil
		},
	}
}

// interpolationFuncValues implements the "values" function that yields a list of
// keys of map types within a Terraform configuration.
func interpolationFuncValues(vs map[string]ast.Variable) ast.Function {
	return ast.Function{
		ArgTypes:   []ast.Type{ast.TypeMap},
		ReturnType: ast.TypeList,
		Callback: func(args []interface{}) (interface{}, error) {
			mapVar := args[0].(map[string]ast.Variable)
			keys := make([]string, 0)

			for k, _ := range mapVar {
				keys = append(keys, k)
			}

			sort.Strings(keys)

			values := make([]string, len(keys))
			for index, key := range keys {
				if value, ok := mapVar[key].Value.(string); ok {
					values[index] = value
				} else {
					return "", fmt.Errorf("values(): %q has element with bad type %s",
						key, mapVar[key].Type)
				}
			}

			variable, err := hil.InterfaceToVariable(values)
			if err != nil {
				return nil, err
			}

			return variable.Value, nil
		},
	}
}

// interpolationFuncBase64Encode implements the "base64encode" function that
// allows Base64 encoding.
func interpolationFuncBase64Encode() ast.Function {
	return ast.Function{
		ArgTypes:   []ast.Type{ast.TypeString},
		ReturnType: ast.TypeString,
		Callback: func(args []interface{}) (interface{}, error) {
			s := args[0].(string)
			return base64.StdEncoding.EncodeToString([]byte(s)), nil
		},
	}
}

// interpolationFuncBase64Decode implements the "base64decode" function that
// allows Base64 decoding.
func interpolationFuncBase64Decode() ast.Function {
	return ast.Function{
		ArgTypes:   []ast.Type{ast.TypeString},
		ReturnType: ast.TypeString,
		Callback: func(args []interface{}) (interface{}, error) {
			s := args[0].(string)
			sDec, err := base64.StdEncoding.DecodeString(s)
			if err != nil {
				return "", fmt.Errorf("failed to decode base64 data '%s'", s)
			}
			return string(sDec), nil
		},
	}
}

// interpolationFuncLower implements the "lower" function that does
// string lower casing.
func interpolationFuncLower() ast.Function {
	return ast.Function{
		ArgTypes:   []ast.Type{ast.TypeString},
		ReturnType: ast.TypeString,
		Callback: func(args []interface{}) (interface{}, error) {
			toLower := args[0].(string)
			return strings.ToLower(toLower), nil
		},
	}
}

func interpolationFuncMd5() ast.Function {
	return ast.Function{
		ArgTypes:   []ast.Type{ast.TypeString},
		ReturnType: ast.TypeString,
		Callback: func(args []interface{}) (interface{}, error) {
			s := args[0].(string)
			h := md5.New()
			h.Write([]byte(s))
			hash := hex.EncodeToString(h.Sum(nil))
			return hash, nil
		},
	}
}

func interpolationFuncMerge() ast.Function {
	return ast.Function{
		ArgTypes:     []ast.Type{ast.TypeMap},
		ReturnType:   ast.TypeMap,
		Variadic:     true,
		VariadicType: ast.TypeMap,
		Callback: func(args []interface{}) (interface{}, error) {
			outputMap := make(map[string]ast.Variable)

			for _, arg := range args {
				for k, v := range arg.(map[string]ast.Variable) {
					outputMap[k] = v
				}
			}

			return outputMap, nil
		},
	}
}

// interpolationFuncUpper implements the "upper" function that does
// string upper casing.
func interpolationFuncUpper() ast.Function {
	return ast.Function{
		ArgTypes:   []ast.Type{ast.TypeString},
		ReturnType: ast.TypeString,
		Callback: func(args []interface{}) (interface{}, error) {
			toUpper := args[0].(string)
			return strings.ToUpper(toUpper), nil
		},
	}
}

func interpolationFuncSha1() ast.Function {
	return ast.Function{
		ArgTypes:   []ast.Type{ast.TypeString},
		ReturnType: ast.TypeString,
		Callback: func(args []interface{}) (interface{}, error) {
			s := args[0].(string)
			h := sha1.New()
			h.Write([]byte(s))
			hash := hex.EncodeToString(h.Sum(nil))
			return hash, nil
		},
	}
}

// hexadecimal representation of sha256 sum
func interpolationFuncSha256() ast.Function {
	return ast.Function{
		ArgTypes:   []ast.Type{ast.TypeString},
		ReturnType: ast.TypeString,
		Callback: func(args []interface{}) (interface{}, error) {
			s := args[0].(string)
			h := sha256.New()
			h.Write([]byte(s))
			hash := hex.EncodeToString(h.Sum(nil))
			return hash, nil
		},
	}
}

func interpolationFuncTrimSpace() ast.Function {
	return ast.Function{
		ArgTypes:   []ast.Type{ast.TypeString},
		ReturnType: ast.TypeString,
		Callback: func(args []interface{}) (interface{}, error) {
			trimSpace := args[0].(string)
			return strings.TrimSpace(trimSpace), nil
		},
	}
}

func interpolationFuncBase64Sha256() ast.Function {
	return ast.Function{
		ArgTypes:   []ast.Type{ast.TypeString},
		ReturnType: ast.TypeString,
		Callback: func(args []interface{}) (interface{}, error) {
			s := args[0].(string)
			h := sha256.New()
			h.Write([]byte(s))
			shaSum := h.Sum(nil)
			encoded := base64.StdEncoding.EncodeToString(shaSum[:])
			return encoded, nil
		},
	}
}

func interpolationFuncUUID() ast.Function {
	return ast.Function{
		ArgTypes:   []ast.Type{},
		ReturnType: ast.TypeString,
		Callback: func(args []interface{}) (interface{}, error) {
			return uuid.GenerateUUID()
		},
	}
}

// interpolationFuncTitle implements the "title" function that returns a copy of the
// string in which first characters of all the words are capitalized.
func interpolationFuncTitle() ast.Function {
	return ast.Function{
		ArgTypes:   []ast.Type{ast.TypeString},
		ReturnType: ast.TypeString,
		Callback: func(args []interface{}) (interface{}, error) {
			toTitle := args[0].(string)
			return strings.Title(toTitle), nil
		},
	}
}<|MERGE_RESOLUTION|>--- conflicted
+++ resolved
@@ -1,12 +1,9 @@
 package config
 
 import (
-<<<<<<< HEAD
 	"bytes"
 	"compress/gzip"
-=======
 	"crypto/md5"
->>>>>>> 73e19144
 	"crypto/sha1"
 	"crypto/sha256"
 	"encoding/base64"
